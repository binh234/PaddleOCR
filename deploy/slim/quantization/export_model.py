--- conflicted
+++ resolved
@@ -113,14 +113,9 @@
     use_srn = config['Architecture']['algorithm'] == "SRN"
     model_type = config['Architecture']['model_type']
     # start eval
-<<<<<<< HEAD
     metirc = program.eval(model, valid_dataloader, post_process_class,
                           eval_class, model_type, use_srn)
-=======
-    model_type = config['Architecture']['model_type']
-    metric = program.eval(model, valid_dataloader, post_process_class,
-                          eval_class, model_type)
->>>>>>> 0ed4aee5
+
     logger.info('metric eval ***************')
     for k, v in metric.items():
         logger.info('{}:{}'.format(k, v))
