# PaddleOCR Quick Start

**Note:** This tutorial mainly introduces the usage of PP-OCR series models, please refer to [PP-Structure Quick Start](../../ppstructure/docs/quickstart_en.md) for the quick use of document analysis related functions.

- [1. Installation](#1-installation)
    - [1.1 Install PaddlePaddle](#11-install-paddlepaddle)
    - [1.2 Install PaddleOCR Whl Package](#12-install-paddleocr-whl-package)
- [2. Easy-to-Use](#2-easy-to-use)
    - [2.1 Use by Command Line](#21-use-by-command-line)
      - [2.1.1 Chinese and English Model](#211-chinese-and-english-model)
      - [2.1.2 Multi-language Model](#212-multi-language-model)
    - [2.2 Use by Code](#22-use-by-code)
      - [2.2.1 Chinese & English Model and Multilingual Model](#221-chinese--english-model-and-multilingual-model)
- [3. Summary](#3-summary)



<a name="1nstallation"></a>

## 1. Installation

<a name="11-install-paddlepaddle"></a>

### 1.1 Install PaddlePaddle

> If you do not have a Python environment, please refer to [Environment Preparation](./environment_en.md).

- If you have CUDA 9 or CUDA 10 installed on your machine, please run the following command to install

  ```bash
  python3 -m pip install paddlepaddle-gpu -i https://mirror.baidu.com/pypi/simple
  ```

- If you have no available GPU on your machine, please run the following command to install the CPU version

  ```bash
  python3 -m pip install paddlepaddle -i https://mirror.baidu.com/pypi/simple
  ```

For more software version requirements, please refer to the instructions in [Installation Document](https://www.paddlepaddle.org.cn/install/quick) for operation.

<a name="12-install-paddleocr-whl-package"></a>

### 1.2 Install PaddleOCR Whl Package

```bash
pip install "paddleocr>=2.0.1" # Recommend to use version 2.0.1+
```

- **For windows users:** If you getting this error `OSError: [WinError 126] The specified module could not be found` when you install shapely on windows. Please try to download Shapely whl file [here](http://www.lfd.uci.edu/~gohlke/pythonlibs/#shapely).

  Reference: [Solve shapely installation on windows](https://stackoverflow.com/questions/44398265/install-shapely-oserror-winerror-126-the-specified-module-could-not-be-found)

- **For layout analysis users**, run the following command to install **Layout-Parser**

  ```bash
  pip3 install -U https://paddleocr.bj.bcebos.com/whl/layoutparser-0.0.0-py3-none-any.whl
  ```

<a name="2-easy-to-use"></a>

## 2. Easy-to-Use

<a name="21-use-by-command-line"></a>

### 2.1 Use by Command Line

PaddleOCR provides a series of test images, click [here](https://paddleocr.bj.bcebos.com/dygraph_v2.1/ppocr_img.zip) to download, and then switch to the corresponding directory in the terminal

```bash
cd /path/to/ppocr_img
```

If you do not use the provided test image, you can replace the following `--image_dir` parameter with the corresponding test image path

<a name="211-english-and-chinese-model"></a>

#### 2.1.1 Chinese and English Model

* Detection, direction classification and recognition: set the parameter`--use_gpu false` to disable the gpu device

  ```bash
  paddleocr --image_dir ./imgs_en/img_12.jpg --use_angle_cls true --lang en --use_gpu false
  ```

  Output will be a list, each item contains bounding box, text and recognition confidence

  ```bash
  [[[441.0, 174.0], [1166.0, 176.0], [1165.0, 222.0], [441.0, 221.0]], ('ACKNOWLEDGEMENTS', 0.9971134662628174)]
  [[[403.0, 346.0], [1204.0, 348.0], [1204.0, 384.0], [402.0, 383.0]], ('We would like to thank all the designers and', 0.9761400818824768)]
  [[[403.0, 396.0], [1204.0, 398.0], [1204.0, 434.0], [402.0, 433.0]], ('contributors who have been involved in the', 0.9791957139968872)]
  ......
  ```

* Only detection: set `--rec` to `false`

  ```bash
  paddleocr --image_dir ./imgs_en/img_12.jpg --rec false
  ```

  Output will be a list, each item only contains bounding box

  ```bash
  [[397.0, 802.0], [1092.0, 802.0], [1092.0, 841.0], [397.0, 841.0]]
  [[397.0, 750.0], [1211.0, 750.0], [1211.0, 789.0], [397.0, 789.0]]
  [[397.0, 702.0], [1209.0, 698.0], [1209.0, 734.0], [397.0, 738.0]]
  ......
  ```

* Only recognition: set `--det` to `false`

  ```bash
  paddleocr --image_dir ./imgs_words_en/word_10.png --det false --lang en
  ```

  Output will be a list, each item contains text and recognition confidence

  ```bash
  ['PAIN', 0.9934559464454651]
  ```

If you need to use the 2.0 model, please specify the parameter `--ocr_version PP-OCR`, paddleocr uses the PP-OCRv3 model by default(`--ocr_version PP-OCRv3`). More whl package usage can be found in [whl package](./whl_en.md)
<a name="212-multi-language-model"></a>

#### 2.1.2 Multi-language Model

<<<<<<< HEAD
PaddleOCR currently supports 80 languages, which can be switched by modifying the `--lang` parameter. PP-OCRv3 currently only supports Chinese and English models, and other multilingual models will be updated one after another.
=======
PaddleOCR currently supports 80 languages, which can be switched by modifying the `--lang` parameter.
>>>>>>> 2acde6c5

``` bash
paddleocr --image_dir ./doc/imgs_en/254.jpg --lang=en
```

<div align="center">
    <img src="../imgs_en/254.jpg" width="300" height="600">
    <img src="../imgs_results/multi_lang/img_02.jpg" width="600" height="600">
</div>
The result is a list, each item contains a text box, text and recognition confidence

```text
[[[67.0, 51.0], [327.0, 46.0], [327.0, 74.0], [68.0, 80.0]], ('PHOCAPITAL', 0.9944712519645691)]
[[[72.0, 92.0], [453.0, 84.0], [454.0, 114.0], [73.0, 122.0]], ('107 State Street', 0.9744491577148438)]
[[[69.0, 135.0], [501.0, 125.0], [501.0, 156.0], [70.0, 165.0]], ('Montpelier Vermont', 0.9357033967971802)]
......
```

Commonly used multilingual abbreviations include

| Language            | Abbreviation |      | Language | Abbreviation |      | Language | Abbreviation |
| ------------------- | ------------ | ---- | -------- | ------------ | ---- | -------- | ------------ |
| Chinese & English   | ch           |      | French   | fr           |      | Japanese | japan        |
| English             | en           |      | German   | german       |      | Korean   | korean       |
| Chinese Traditional | chinese_cht  |      | Italian  | it           |      | Russian  | ru           |

A list of all languages and their corresponding abbreviations can be found in [Multi-Language Model Tutorial](./multi_languages_en.md)


<a name="22-use-by-code"></a>

### 2.2 Use by Code
<a name="221-chinese---english-model-and-multilingual-model"></a>

#### 2.2.1 Chinese & English Model and Multilingual Model

* detection, angle classification and recognition:

```python
from paddleocr import PaddleOCR,draw_ocr
# Paddleocr supports Chinese, English, French, German, Korean and Japanese.
# You can set the parameter `lang` as `ch`, `en`, `fr`, `german`, `korean`, `japan`
# to switch the language model in order.
ocr = PaddleOCR(use_angle_cls=True, lang='en') # need to run only once to download and load model into memory
img_path = './imgs_en/img_12.jpg'
result = ocr.ocr(img_path, cls=True)
for line in result:
    print(line)


# draw result
from PIL import Image
image = Image.open(img_path).convert('RGB')
boxes = [line[0] for line in result]
txts = [line[1][0] for line in result]
scores = [line[1][1] for line in result]
im_show = draw_ocr(image, boxes, txts, scores, font_path='./fonts/simfang.ttf')
im_show = Image.fromarray(im_show)
im_show.save('result.jpg')
```

Output will be a list, each item contains bounding box, text and recognition confidence

```bash
[[[441.0, 174.0], [1166.0, 176.0], [1165.0, 222.0], [441.0, 221.0]], ('ACKNOWLEDGEMENTS', 0.9971134662628174)]
  [[[403.0, 346.0], [1204.0, 348.0], [1204.0, 384.0], [402.0, 383.0]], ('We would like to thank all the designers and', 0.9761400818824768)]
  [[[403.0, 396.0], [1204.0, 398.0], [1204.0, 434.0], [402.0, 433.0]], ('contributors who have been involved in the', 0.9791957139968872)]
  ......
```

Visualization of results

<div align="center">
    <img src="../imgs_results/whl/12_det_rec.jpg" width="800">
</div>


<a name="3"></a>

## 3. Summary

In this section, you have mastered the use of PaddleOCR whl package.

PaddleOCR is a rich and practical OCR tool library that get through the whole process of data production, model training, compression, inference and deployment, please refer to the [tutorials](../../README.md#tutorials) to start the journey of PaddleOCR.<|MERGE_RESOLUTION|>--- conflicted
+++ resolved
@@ -124,11 +124,7 @@
 
 #### 2.1.2 Multi-language Model
 
-<<<<<<< HEAD
-PaddleOCR currently supports 80 languages, which can be switched by modifying the `--lang` parameter. PP-OCRv3 currently only supports Chinese and English models, and other multilingual models will be updated one after another.
-=======
 PaddleOCR currently supports 80 languages, which can be switched by modifying the `--lang` parameter.
->>>>>>> 2acde6c5
 
 ``` bash
 paddleocr --image_dir ./doc/imgs_en/254.jpg --lang=en
