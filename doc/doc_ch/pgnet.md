# 端对端OCR算法-PGNet
- [一、简介](#简介)
- [二、环境配置](#环境配置)
- [三、快速使用](#快速使用)
- [四、模型训练、评估、推理](#模型训练、评估、推理)

<a name="简介"></a>
## 一、简介
OCR算法可以分为两阶段算法和端对端的算法。二阶段OCR算法一般分为两个部分，文本检测和文本识别算法，文件检测算法从图像中得到文本行的检测框，然后识别算法去识别文本框中的内容。而端对端OCR算法可以在一个算法中完成文字检测和文字识别，其基本思想是设计一个同时具有检测单元和识别模块的模型，共享其中两者的CNN特征，并联合训练。由于一个算法即可完成文字识别，端对端模型更小，速度更快。

### PGNet算法介绍
近些年来，端对端OCR算法得到了良好的发展，包括MaskTextSpotter系列、TextSnake、TextDragon、PGNet系列等算法。在这些算法中，PGNet算法具备其他算法不具备的优势，包括：
- 设计PGNet loss指导训练，不需要字符级别的标注
- 不需要NMS和ROI相关操作，加速预测
- 提出预测文本行内的阅读顺序模块；
- 提出基于图的修正模块（GRM）来进一步提高模型识别性能
- 精度更高，预测速度更快

PGNet算法细节详见[论文](https://www.aaai.org/AAAI21Papers/AAAI-2885.WangP.pdf) ,算法原理图如下所示：
![](../pgnet_framework.png)
输入图像经过特征提取送入四个分支，分别是：文本边缘偏移量预测TBO模块，文本中心线预测TCL模块，文本方向偏移量预测TDO模块，以及文本字符分类图预测TCC模块。
其中TBO以及TCL的输出经过后处理后可以得到文本的检测结果，TCL、TDO、TCC负责文本识别。

其检测识别效果图如下：

![](../imgs_results/e2e_res_img293_pgnet.png)
![](../imgs_results/e2e_res_img295_pgnet.png)

### 性能指标

测试集: Total Text

测试环境: NVIDIA Tesla V100-SXM2-16GB

|PGNetA|det_precision|det_recall|det_f_score|e2e_precision|e2e_recall|e2e_f_score|FPS|下载|
| --- | --- | --- | --- | --- | --- | --- | --- | --- |
|Paper|85.30|86.80|86.1|-|-|61.7|38.20 (size=640)|-|
|Ours|87.03|82.48|84.69|61.71|58.43|60.03|48.73 (size=768)|[下载链接](https://paddleocr.bj.bcebos.com/dygraph_v2.0/pgnet/en_server_pgnetA.tar)|

*note：PaddleOCR里的PGNet实现针对预测速度做了优化，在精度下降可接受范围内，可以显著提升端对端预测速度*



<a name="环境配置"></a>
## 二、环境配置
请先参考[快速安装](./installation.md)配置PaddleOCR运行环境。

<a name="快速使用"></a>
## 三、快速使用
### inference模型下载
本节以训练好的端到端模型为例，快速使用模型预测，首先下载训练好的端到端inference模型[下载地址](https://paddleocr.bj.bcebos.com/dygraph_v2.0/pgnet/e2e_server_pgnetA_infer.tar)
```
mkdir inference && cd inference
# 下载英文端到端模型并解压
wget https://paddleocr.bj.bcebos.com/dygraph_v2.0/pgnet/e2e_server_pgnetA_infer.tar && tar xf e2e_server_pgnetA_infer.tar
```
* windows 环境下如果没有安装wget,下载模型时可将链接复制到浏览器中下载，并解压放置在相应目录下

解压完毕后应有如下文件结构：
```
├── e2e_server_pgnetA_infer
│   ├── inference.pdiparams
│   ├── inference.pdiparams.info
│   └── inference.pdmodel
```
### 单张图像或者图像集合预测
```bash
# 预测image_dir指定的单张图像
python3 tools/infer/predict_e2e.py --e2e_algorithm="PGNet" --image_dir="./doc/imgs_en/img623.jpg" --e2e_model_dir="./inference/e2e_server_pgnetA_infer/" --e2e_pgnet_polygon=True

# 预测image_dir指定的图像集合
python3 tools/infer/predict_e2e.py --e2e_algorithm="PGNet" --image_dir="./doc/imgs_en/" --e2e_model_dir="./inference/e2e_server_pgnetA_infer/" --e2e_pgnet_polygon=True

# 如果想使用CPU进行预测，需设置use_gpu参数为False
python3 tools/infer/predict_e2e.py --e2e_algorithm="PGNet" --image_dir="./doc/imgs_en/img623.jpg" --e2e_model_dir="./inference/e2e_server_pgnetA_infer/" --e2e_pgnet_polygon=True --use_gpu=False
```
### 可视化结果
可视化文本检测结果默认保存到./inference_results文件夹里面，结果文件的名称前缀为'e2e_res'。结果示例如下：
![](../imgs_results/e2e_res_img623_pgnet.jpg)

<a name="模型训练、评估、推理"></a>
## 四、模型训练、评估、推理
本节以totaltext数据集为例，介绍PaddleOCR中端到端模型的训练、评估与测试。

###  准备数据
下载解压[totaltext](https://paddleocr.bj.bcebos.com/dataset/total_text.tar) 数据集到PaddleOCR/train_data/目录，数据集组织结构：
```
/PaddleOCR/train_data/total_text/train/
  |- rgb/            # total_text数据集的训练数据
      |- img11.jpg
      | ...  
<<<<<<< HEAD
  |- total_text.txt       # total_text数据集的训练标注
=======
  |- train.txt       # total_text数据集的训练标注
>>>>>>> af0bac58
```

total_text.txt标注文件格式如下，文件名和标注信息中间用"\t"分隔：
```
" 图像文件名                    json.dumps编码的图像标注信息"
rgb/img11.jpg    [{"transcription": "ASRAMA", "points": [[214.0, 325.0], [235.0, 308.0], [259.0, 296.0], [286.0, 291.0], [313.0, 295.0], [338.0, 305.0], [362.0, 320.0], [349.0, 347.0], [330.0, 337.0], [310.0, 329.0], [290.0, 324.0], [269.0, 328.0], [249.0, 336.0], [231.0, 346.0]]}, {...}]
```
json.dumps编码前的图像标注信息是包含多个字典的list，字典中的 `points` 表示文本框的四个点的坐标(x, y)，从左上角的点开始顺时针排列。
`transcription` 表示当前文本框的文字，**当其内容为“###”时，表示该文本框无效，在训练时会跳过。**
如果您想在其他数据集上训练，可以按照上述形式构建标注文件。

### 启动训练

PGNet训练分为两个步骤：step1: 在合成数据上训练，得到预训练模型，此时模型精度依然较低；step2: 加载预训练模型，在totaltext数据集上训练；为快速训练，我们直接提供了step1的预训练模型。
```shell
cd PaddleOCR/
下载step1 预训练模型
wget -P ./pretrain_models/ https://paddleocr.bj.bcebos.com/dygraph_v2.0/pgnet/train_step1.tar
可以得到以下的文件格式
./pretrain_models/train_step1/
  └─ best_accuracy.pdopt
  └─ best_accuracy.states
  └─ best_accuracy.pdparams
```
*如果您安装的是cpu版本，请将配置文件中的 `use_gpu` 字段修改为false*

```shell
# 单机单卡训练 e2e 模型
python3 tools/train.py -c configs/e2e/e2e_r50_vd_pg.yml -o Global.pretrained_model=./pretrain_models/train_step1/best_accuracy Global.load_static_weights=False
# 单机多卡训练，通过 --gpus 参数设置使用的GPU ID
python3 -m paddle.distributed.launch --gpus '0,1,2,3' tools/train.py -c configs/e2e/e2e_r50_vd_pg.yml -o Global.pretrained_model=./pretrain_models/train_step1/best_accuracy  Global.load_static_weights=False
```

上述指令中，通过-c 选择训练使用configs/e2e/e2e_r50_vd_pg.yml配置文件。
有关配置文件的详细解释，请参考[链接](./config.md)。

您也可以通过-o参数在不需要修改yml文件的情况下，改变训练的参数，比如，调整训练的学习率为0.0001
```shell
python3 tools/train.py -c configs/e2e/e2e_r50_vd_pg.yml -o Optimizer.base_lr=0.0001
```

#### 断点训练
如果训练程序中断，如果希望加载训练中断的模型从而恢复训练，可以通过指定Global.checkpoints指定要加载的模型路径：
```shell
python3 tools/train.py -c configs/e2e/e2e_r50_vd_pg.yml -o Global.checkpoints=./your/trained/model
```

**注意**：`Global.checkpoints`的优先级高于`Global.pretrain_weights`的优先级，即同时指定两个参数时，优先加载`Global.checkpoints`指定的模型，如果`Global.checkpoints`指定的模型路径有误，会加载`Global.pretrain_weights`指定的模型。

PaddleOCR计算三个OCR端到端相关的指标，分别是：Precision、Recall、Hmean。

运行如下代码，根据配置文件`e2e_r50_vd_pg.yml`中`save_res_path`指定的测试集检测结果文件，计算评估指标。

评估时设置后处理参数`max_side_len=768`，使用不同数据集、不同模型训练，可调整参数进行优化
训练中模型参数默认保存在`Global.save_model_dir`目录下。在评估指标时，需要设置`Global.checkpoints`指向保存的参数文件。
```shell
python3 tools/eval.py -c configs/e2e/e2e_r50_vd_pg.yml  -o Global.checkpoints="{path/to/weights}/best_accuracy"
```

### 模型预测
测试单张图像的端到端识别效果
```shell
python3 tools/infer_e2e.py -c configs/e2e/e2e_r50_vd_pg.yml -o Global.infer_img="./doc/imgs_en/img_10.jpg" Global.pretrained_model="./output/e2e_pgnet/best_accuracy" Global.load_static_weights=false
```

测试文件夹下所有图像的端到端识别效果
```shell
python3 tools/infer_e2e.py -c configs/e2e/e2e_r50_vd_pg.yml -o Global.infer_img="./doc/imgs_en/" Global.pretrained_model="./output/e2e_pgnet/best_accuracy" Global.load_static_weights=false
```

### 预测推理
#### (1). 四边形文本检测模型（ICDAR2015）  
首先将PGNet端到端训练过程中保存的模型，转换成inference model。以基于Resnet50_vd骨干网络，以英文数据集训练的模型为例[模型下载地址](https://paddleocr.bj.bcebos.com/dygraph_v2.0/pgnet/en_server_pgnetA.tar) ，可以使用如下命令进行转换：
```
wget https://paddleocr.bj.bcebos.com/dygraph_v2.0/pgnet/en_server_pgnetA.tar && tar xf en_server_pgnetA.tar
python3 tools/export_model.py -c configs/e2e/e2e_r50_vd_pg.yml -o Global.pretrained_model=./en_server_pgnetA/best_accuracy Global.load_static_weights=False Global.save_inference_dir=./inference/e2e
```
**PGNet端到端模型推理，需要设置参数`--e2e_algorithm="PGNet"`**，可以执行如下命令：
```
python3 tools/infer/predict_e2e.py --e2e_algorithm="PGNet" --image_dir="./doc/imgs_en/img_10.jpg" --e2e_model_dir="./inference/e2e/"  --e2e_pgnet_polygon=False
```
可视化文本检测结果默认保存到`./inference_results`文件夹里面，结果文件的名称前缀为'e2e_res'。结果示例如下：

![](../imgs_results/e2e_res_img_10_pgnet.jpg)

#### (2). 弯曲文本检测模型（Total-Text）
对于弯曲文本样例

**PGNet端到端模型推理，需要设置参数`--e2e_algorithm="PGNet"`，同时，还需要增加参数`--e2e_pgnet_polygon=True`，**可以执行如下命令：
```
python3 tools/infer/predict_e2e.py --e2e_algorithm="PGNet" --image_dir="./doc/imgs_en/img623.jpg" --e2e_model_dir="./inference/e2e/" --e2e_pgnet_polygon=True
```
可视化文本端到端结果默认保存到`./inference_results`文件夹里面，结果文件的名称前缀为'e2e_res'。结果示例如下：

![](../imgs_results/e2e_res_img623_pgnet.jpg)<|MERGE_RESOLUTION|>--- conflicted
+++ resolved
@@ -89,11 +89,7 @@
   |- rgb/            # total_text数据集的训练数据
       |- img11.jpg
       | ...  
-<<<<<<< HEAD
-  |- total_text.txt       # total_text数据集的训练标注
-=======
   |- train.txt       # total_text数据集的训练标注
->>>>>>> af0bac58
 ```
 
 total_text.txt标注文件格式如下，文件名和标注信息中间用"\t"分隔：
