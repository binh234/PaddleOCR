--- conflicted
+++ resolved
@@ -22,17 +22,11 @@
 from .random_crop_data import EastRandomCropData, RandomCropImgMask
 from .make_pse_gt import MakePseGt
 
-<<<<<<< HEAD
-from .rec_img_aug import RecAug, RecConAug, RecResizeImg, ClsResizeImg, \
-    SRNRecResizeImg, NRTRRecResizeImg, SARRecResizeImg, PRENResizeImg, \
-    RobustScannerRecResizeImg
-=======
 
 
 from .rec_img_aug import BaseDataAugmentation, RecAug, RecConAug, RecResizeImg, ClsResizeImg, \
                          SRNRecResizeImg, GrayRecResizeImg, SARRecResizeImg, PRENResizeImg, \
-                         ABINetRecResizeImg, SVTRRecResizeImg, ABINetRecAug
->>>>>>> b6982b7f
+                         ABINetRecResizeImg, SVTRRecResizeImg, ABINetRecAug, RobustScannerRecResizeImg
 from .ssl_img_aug import SSLRotateResize
 from .randaugment import RandAugment
 from .copy_paste import CopyPaste
