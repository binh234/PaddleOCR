#copyright (c) 2020 PaddlePaddle Authors. All Rights Reserve.
#
#Licensed under the Apache License, Version 2.0 (the "License");
#you may not use this file except in compliance with the License.
#You may obtain a copy of the License at
#
#    http://www.apache.org/licenses/LICENSE-2.0
#
#Unless required by applicable law or agreed to in writing, software
#distributed under the License is distributed on an "AS IS" BASIS,
#WITHOUT WARRANTIES OR CONDITIONS OF ANY KIND, either express or implied.
#See the License for the specific language governing permissions and
#limitations under the License.

import os
import sys
import math
import random
import numpy as np
import cv2

import string
import lmdb

from ppocr.utils.utility import initial_logger
from ppocr.utils.utility import get_image_file_list
logger = initial_logger()

from .img_tools import process_image, get_img_data


class LMDBReader(object):
    def __init__(self, params):
        if params['mode'] != 'train':
            self.num_workers = 1
        else:
            self.num_workers = params['num_workers']
        self.lmdb_sets_dir = params['lmdb_sets_dir']
        self.char_ops = params['char_ops']
        self.image_shape = params['image_shape']
        self.loss_type = params['loss_type']
        self.max_text_length = params['max_text_length']
        self.mode = params['mode']
        if params['mode'] == 'train':
            self.batch_size = params['train_batch_size_per_card']
        else:
            self.batch_size = params['test_batch_size_per_card']
<<<<<<< HEAD
        self.infer_img = params['infer_img']

=======
        elif params['mode'] == "test":
            self.batch_size = 1
            self.infer_img = params["infer_img"]
            
>>>>>>> ade18e13
    def load_hierarchical_lmdb_dataset(self):
        lmdb_sets = {}
        dataset_idx = 0
        for dirpath, dirnames, filenames in os.walk(self.lmdb_sets_dir + '/'):
            if not dirnames:
                env = lmdb.open(
                    dirpath,
                    max_readers=32,
                    readonly=True,
                    lock=False,
                    readahead=False,
                    meminit=False)
                txn = env.begin(write=False)
                num_samples = int(txn.get('num-samples'.encode()))
                lmdb_sets[dataset_idx] = {"dirpath":dirpath, "env":env, \
                    "txn":txn, "num_samples":num_samples}
                dataset_idx += 1
        return lmdb_sets

    def print_lmdb_sets_info(self, lmdb_sets):
        lmdb_info_strs = []
        for dataset_idx in range(len(lmdb_sets)):
            tmp_str = " %s:%d," % (lmdb_sets[dataset_idx]['dirpath'],
                                   lmdb_sets[dataset_idx]['num_samples'])
            lmdb_info_strs.append(tmp_str)
        lmdb_info_strs = ''.join(lmdb_info_strs)
        logger.info("DataSummary:" + lmdb_info_strs)
        return

    def close_lmdb_dataset(self, lmdb_sets):
        for dataset_idx in lmdb_sets:
            lmdb_sets[dataset_idx]['env'].close()
        return

    def get_lmdb_sample_info(self, txn, index):
        label_key = 'label-%09d'.encode() % index
        label = txn.get(label_key)
        if label is None:
            return None
        label = label.decode('utf-8')
        img_key = 'image-%09d'.encode() % index
        imgbuf = txn.get(img_key)
        img = get_img_data(imgbuf)
        if img is None:
            return None
        return img, label

    def __call__(self, process_id):
        if self.mode != 'train':
            process_id = 0

        def sample_iter_reader():
            if self.infer_img is not None:
                image_file_list = get_image_file_list(self.infer_img)
                for single_img in image_file_list:
                    img = cv2.imread(single_img)
                    if img.shape[-1] == 1 or len(list(img.shape)) == 2:
                        img = cv2.cvtColor(img, cv2.COLOR_GRAY2BGR)
                    norm_img = process_image(
                        img=img,
                        image_shape=self.image_shape,
                        char_ops=self.char_ops)
                    yield norm_img
            else:
                lmdb_sets = self.load_hierarchical_lmdb_dataset()
                if process_id == 0:
                    self.print_lmdb_sets_info(lmdb_sets)
                cur_index_sets = [1 + process_id] * len(lmdb_sets)
                while True:
                    finish_read_num = 0
                    for dataset_idx in range(len(lmdb_sets)):
                        cur_index = cur_index_sets[dataset_idx]
                        if cur_index > lmdb_sets[dataset_idx]['num_samples']:
                            finish_read_num += 1
                        else:
                            sample_info = self.get_lmdb_sample_info(
                                lmdb_sets[dataset_idx]['txn'], cur_index)
                            cur_index_sets[dataset_idx] += self.num_workers
                            if sample_info is None:
                                continue
                            img, label = sample_info
                            outs = process_image(img, self.image_shape, label,
                                                 self.char_ops, self.loss_type,
                                                 self.max_text_length)
                            if outs is None:
                                continue
                            yield outs

                    if finish_read_num == len(lmdb_sets):
                        break
                self.close_lmdb_dataset(lmdb_sets)

        def batch_iter_reader():
            batch_outs = []
            for outs in sample_iter_reader():
                batch_outs.append(outs)
                if len(batch_outs) == self.batch_size:
                    yield batch_outs
                    batch_outs = []
            if len(batch_outs) != 0:
                yield batch_outs

        if self.infer_img is None:
            return batch_iter_reader
        return sample_iter_reader


class SimpleReader(object):
    def __init__(self, params):
        if params['mode'] != 'train':
            self.num_workers = 1
        else:
            self.num_workers = params['num_workers']
        if params['mode'] != 'test':
            self.img_set_dir = params['img_set_dir']
            self.label_file_path = params['label_file_path']
        self.char_ops = params['char_ops']
        self.image_shape = params['image_shape']
        self.loss_type = params['loss_type']
        self.max_text_length = params['max_text_length']
        self.mode = params['mode']
        self.infer_img = params['infer_img']
        if params['mode'] == 'train':
            self.batch_size = params['train_batch_size_per_card']
        else:
            self.batch_size = params['test_batch_size_per_card']

    def __call__(self, process_id):
        if self.mode != 'train':
            process_id = 0

        def sample_iter_reader():
            if self.infer_img is not None:
                image_file_list = get_image_file_list(self.infer_img)
                for single_img in image_file_list:
                    img = cv2.imread(single_img)
                    if img.shape[-1] == 1 or len(list(img.shape)) == 2:
                        img = cv2.cvtColor(img, cv2.COLOR_GRAY2BGR)
                    norm_img = process_image(
                        img=img,
                        image_shape=self.image_shape,
                        char_ops=self.char_ops)
                    yield norm_img
            else:
                with open(self.label_file_path, "rb") as fin:
                    label_infor_list = fin.readlines()
                img_num = len(label_infor_list)
                img_id_list = list(range(img_num))
                random.shuffle(img_id_list)
                if sys.platform == "win32":
                    print("multiprocess is not fully compatible with Windows."
                          "num_workers will be 1.")
                    self.num_workers = 1
                for img_id in range(process_id, img_num, self.num_workers):
                    label_infor = label_infor_list[img_id_list[img_id]]
                    substr = label_infor.decode('utf-8').strip("\n").split("\t")
                    img_path = self.img_set_dir + "/" + substr[0]
                    img = cv2.imread(img_path)
                    if img is None:
                        logger.info("{} does not exist!".format(img_path))
                        continue
                    if img.shape[-1] == 1 or len(list(img.shape)) == 2:
                        img = cv2.cvtColor(img, cv2.COLOR_GRAY2BGR)

                    label = substr[1]
                    outs = process_image(img, self.image_shape, label,
                                         self.char_ops, self.loss_type,
                                         self.max_text_length)
                    if outs is None:
                        continue
                    yield outs

        def batch_iter_reader():
            batch_outs = []
            for outs in sample_iter_reader():
                batch_outs.append(outs)
                if len(batch_outs) == self.batch_size:
                    yield batch_outs
                    batch_outs = []
            if len(batch_outs) != 0:
                yield batch_outs

        if self.infer_img is None:
            return batch_iter_reader
        return sample_iter_reader<|MERGE_RESOLUTION|>--- conflicted
+++ resolved
@@ -43,17 +43,11 @@
         self.mode = params['mode']
         if params['mode'] == 'train':
             self.batch_size = params['train_batch_size_per_card']
+            self.drop_last = params['drop_last']
         else:
             self.batch_size = params['test_batch_size_per_card']
-<<<<<<< HEAD
         self.infer_img = params['infer_img']
 
-=======
-        elif params['mode'] == "test":
-            self.batch_size = 1
-            self.infer_img = params["infer_img"]
-            
->>>>>>> ade18e13
     def load_hierarchical_lmdb_dataset(self):
         lmdb_sets = {}
         dataset_idx = 0
@@ -106,7 +100,7 @@
             process_id = 0
 
         def sample_iter_reader():
-            if self.infer_img is not None:
+            if self.mode != 'train' and self.infer_img is not None:
                 image_file_list = get_image_file_list(self.infer_img)
                 for single_img in image_file_list:
                     img = cv2.imread(single_img)
@@ -153,10 +147,11 @@
                 if len(batch_outs) == self.batch_size:
                     yield batch_outs
                     batch_outs = []
-            if len(batch_outs) != 0:
-                yield batch_outs
-
-        if self.infer_img is None:
+            if not self.drop_last:
+                if len(batch_outs) != 0:
+                    yield batch_outs
+
+        if self.mode != 'train' and self.infer_img is None:
             return batch_iter_reader
         return sample_iter_reader
 
@@ -178,6 +173,7 @@
         self.infer_img = params['infer_img']
         if params['mode'] == 'train':
             self.batch_size = params['train_batch_size_per_card']
+            self.drop_last = params['drop_last']
         else:
             self.batch_size = params['test_batch_size_per_card']
 
@@ -233,8 +229,9 @@
                 if len(batch_outs) == self.batch_size:
                     yield batch_outs
                     batch_outs = []
-            if len(batch_outs) != 0:
-                yield batch_outs
+            if not self.drop_last:
+                if len(batch_outs) != 0:
+                    yield batch_outs
 
         if self.infer_img is None:
             return batch_iter_reader
