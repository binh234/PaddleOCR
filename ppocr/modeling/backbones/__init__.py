--- conflicted
+++ resolved
@@ -40,13 +40,8 @@
         from .rec_vitstr import ViTSTR
         support_dict = [
             'MobileNetV1Enhance', 'MobileNetV3', 'ResNet', 'ResNetFPN', 'MTB',
-<<<<<<< HEAD
-            "ResNet31", "ResNet_ASTER", 'MicroNet', 'EfficientNetb3_PREN',
-            'SVTRNet', "ResNet31V2"
-=======
             'ResNet31', 'ResNet45', 'ResNet_ASTER', 'MicroNet',
             'EfficientNetb3_PREN', 'SVTRNet', 'ViTSTR'
->>>>>>> b6982b7f
         ]
     elif model_type == 'e2e':
         from .e2e_resnet_vd_pg import ResNet
