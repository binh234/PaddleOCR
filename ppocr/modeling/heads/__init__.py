--- conflicted
+++ resolved
@@ -33,14 +33,9 @@
     # cls head
     from .cls_head import ClsHead
     support_dict = [
-<<<<<<< HEAD
         'DBHead', 'PSEHead', 'EASTHead', 'SASTHead', 'CTCHead', 'ClsHead',
         'AttentionHead', 'SRNHead', 'PGHead', 'Transformer',
-        'TableAttentionHead'
-=======
-        'DBHead', 'EASTHead', 'SASTHead', 'CTCHead', 'ClsHead', 'AttentionHead',
-        'SRNHead', 'PGHead', 'Transformer', 'TableAttentionHead', 'SARHead'
->>>>>>> 29929ac6
+        'TableAttentionHead', 'SARHead'
     ]
 
     #table head
