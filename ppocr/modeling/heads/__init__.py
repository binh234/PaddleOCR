--- conflicted
+++ resolved
@@ -51,11 +51,7 @@
         'ClsHead', 'AttentionHead', 'SRNHead', 'PGHead', 'Transformer',
         'TableAttentionHead', 'SARHead', 'AsterHead', 'SDMGRHead', 'PRENHead',
         'MultiHead', 'ABINetHead', 'TableMasterHead', 'SPINAttentionHead',
-<<<<<<< HEAD
-        'SLAHead'
-=======
-        'VLHead'
->>>>>>> 3f65b360
+        'VLHead', 'SLAHead'
     ]
 
     #table head
