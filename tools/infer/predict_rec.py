--- conflicted
+++ resolved
@@ -349,12 +349,7 @@
         for beg_img_no in range(0, img_num, batch_num):
             end_img_no = min(img_num, beg_img_no + batch_num)
             norm_img_batch = []
-<<<<<<< HEAD
-            # imgC, imgH, imgW = self.rec_image_shape
-            imgH, imgW = self.rec_image_shape[-2:]
-=======
             imgC, imgH, imgW = self.rec_image_shape[:3]
->>>>>>> edd18b67
             max_wh_ratio = imgW / imgH
             # max_wh_ratio = 0
             for ino in range(beg_img_no, end_img_no):
