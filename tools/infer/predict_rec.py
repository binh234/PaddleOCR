--- conflicted
+++ resolved
@@ -68,17 +68,13 @@
                 'name': 'SARLabelDecode',
                 "character_dict_path": args.rec_char_dict_path,
                 "use_space_char": args.use_space_char
-<<<<<<< HEAD
             }   
-=======
-            }
         elif self.rec_algorithm == "VisionLAN":
             postprocess_params = {
                 'name': 'VLLabelDecode',
                 "character_dict_path": args.rec_char_dict_path,
                 "use_space_char": args.use_space_char
             }
->>>>>>> f74f897f
         elif self.rec_algorithm == 'ViTSTR':
             postprocess_params = {
                 'name': 'ViTSTRLabelDecode',
