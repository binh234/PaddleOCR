--- conflicted
+++ resolved
@@ -158,10 +158,6 @@
                 model_file_path))
         sess = ort.InferenceSession(model_file_path)
         return sess, sess.get_inputs()[0], None, None
-
-    else:
-<<<<<<< HEAD
-        precision = inference.PrecisionType.Float32
 
     if args.use_gpu:
         gpu_id = get_infer_gpuid()
@@ -249,7 +245,7 @@
             min_input_shape = {"x": [1, 3, 48, 10]}
             max_input_shape = {"x": [args.rec_batch_num, 3, 48, 2000]}
             opt_input_shape = {"x": [args.rec_batch_num, 3, 48, 320]}
-=======
+
         model_file_path = model_dir + "/inference.pdmodel"
         params_file_path = model_dir + "/inference.pdiparams"
         if not os.path.exists(model_file_path):
@@ -268,7 +264,6 @@
                 precision = inference.PrecisionType.Int8
             else:
                 precision = inference.PrecisionType.Float32
->>>>>>> 2e9abcb9
         else:
             precision = inference.PrecisionType.Float32
 
